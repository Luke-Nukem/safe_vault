// Copyright 2015 MaidSafe.net limited
// This MaidSafe Software is licensed to you under (1) the MaidSafe.net Commercial License,
// version 1.0 or later, or (2) The General Public License (GPL), version 3, depending on which
// licence you accepted on initial access to the Software (the "Licences").
// By contributing code to the MaidSafe Software, or to this project generally, you agree to be
// bound by the terms of the MaidSafe Contributor Agreement, version 1.0, found in the root
// directory of this project at LICENSE, COPYING and CONTRIBUTOR respectively and also
// available at: http://www.maidsafe.net/licenses
// Unless required by applicable law or agreed to in writing, the MaidSafe Software distributed
// under the GPL Licence is distributed on an "AS IS" BASIS, WITHOUT WARRANTIES OR CONDITIONS
// OF ANY KIND, either express or implied.
// See the Licences for the specific language governing permissions and limitations relating to
// use of the MaidSafe
// Software.

#![allow(dead_code)]

mod database;

use cbor::{ Decoder };
use routing;
use routing::NameType;
use maidsafe_types;
<<<<<<< HEAD
use routing::types::{DhtId};
use routing::message_interface::MessageInterface;
=======
use routing::sendable::Sendable;
pub use self::database::MaidManagerAccount;
>>>>>>> fbb92e64

type Address = NameType;

pub struct MaidManager {
  db_ : database::MaidManagerDatabase
}

impl MaidManager {
  pub fn new() -> MaidManager {
    MaidManager { db_: database::MaidManagerDatabase::new() }
  }

  pub fn handle_put(&mut self, from : &NameType, data : &Vec<u8>) ->Result<routing::Action, routing::RoutingError> {
    let mut d = Decoder::from_bytes(&data[..]);
    let payload: maidsafe_types::Payload = d.decode().next().unwrap().unwrap();
    let mut destinations : Vec<NameType> = Vec::new();
    match payload.get_type_tag() {
      maidsafe_types::PayloadTypeTag::ImmutableData => {
        let immutable_data : maidsafe_types::ImmutableData = payload.get_data();
<<<<<<< HEAD
=======
        let data_name = routing::types::array_as_vector(&immutable_data.name().get_id());
>>>>>>> fbb92e64
        if !self.db_.put_data(from, immutable_data.get_value().len() as u64) {
          return Err(routing::RoutingError::InvalidRequest);
        }
        destinations.push(NameType::new(immutable_data.name().get_id()));
      }
      maidsafe_types::PayloadTypeTag::PublicMaid => {
        // PublicMaid doesn't use any allowance
        destinations.push(NameType::new(payload.get_data::<maidsafe_types::PublicMaid>().name().get_id()));
      }
      maidsafe_types::PayloadTypeTag::PublicAnMaid => {
        // PublicAnMaid doesn't use any allowance
        destinations.push(NameType::new(payload.get_data::<maidsafe_types::PublicAnMaid>().name().get_id()));
      }
      _ => return Err(routing::RoutingError::InvalidRequest)
    }
    Ok(routing::Action::SendOn(destinations))
  }

  pub fn retrieve_all_and_reset(&mut self) -> Vec<(NameType, MaidManagerAccount)> {
    self.db_.retrieve_all_and_reset()
  }

}

<<<<<<< HEAD

#[cfg(test)]
mod test {
  extern crate cbor;
  extern crate maidsafe_types;
  extern crate routing;

  use super::{MaidManager};
  use maidsafe_types::*;
  use routing::message_interface::MessageInterface;
  use routing::types::{DhtId, generate_random_vec_u8};

  #[test]
  fn handle_put() {
    let mut maid_manager = MaidManager::new();
    let from = DhtId::generate_random();
    let value = generate_random_vec_u8(1024);
    let data = ImmutableData::new(value);
    let payload = Payload::new(PayloadTypeTag::ImmutableData, &data);
    let mut encoder = cbor::Encoder::from_memory();
    let encode_result = encoder.encode(&[&payload]);
    assert_eq!(encode_result.is_ok(), true);

    let put_result = maid_manager.handle_put(&from, &(encoder.as_bytes().to_vec()));
    assert_eq!(put_result.is_err(), false);
    match put_result.ok().unwrap() {
      routing::Action::SendOn(ref x) => {
        assert_eq!(x.len(), 1);
        assert_eq!(x[0].0, data.get_name().get_id().to_vec());
      }
      routing::Action::Reply(_) => panic!("Unexpected"),
    }
  }

}
=======
//
// #[cfg(test)]
// mod test {
//   extern crate cbor;
//   extern crate maidsafe_types;
//   extern crate routing;
//   use super::*;
//   use maidsafe_types::*;
//   use routing::types::*;
//
//   #[test]
//   fn handle_put() {
//     let mut maid_manager = MaidManager::new();
//     let from = NameType::generate_random();
//     let name = NameType([3u8; 64]);
//     let value = routing::types::generate_random_vec_u8(1024);
//     let data = ImmutableData::new(value);
//     let payload = Payload::new(PayloadTypeTag::ImmutableData, &data);
//     let mut encoder = cbor::Encoder::from_memory();
//     let encode_result = encoder.encode(&[&payload]);
//     assert_eq!(encode_result.is_ok(), true);
//
//     let put_result = maid_manager.handle_put(&from, &array_as_vector(encoder.as_bytes()));
//     assert_eq!(put_result.is_err(), false);
//     match put_result.ok().unwrap() {
//       routing::Action::SendOn(ref x) => {
//         assert_eq!(x.len(), 1);
//         assert_eq!(x[0].0, [3u8; 64].to_vec());
//       }
//       routing::Action::Reply(x) => panic!("Unexpected"),
//     }
//   }
//
// }
>>>>>>> fbb92e64
<|MERGE_RESOLUTION|>--- conflicted
+++ resolved
@@ -21,13 +21,8 @@
 use routing;
 use routing::NameType;
 use maidsafe_types;
-<<<<<<< HEAD
-use routing::types::{DhtId};
-use routing::message_interface::MessageInterface;
-=======
 use routing::sendable::Sendable;
 pub use self::database::MaidManagerAccount;
->>>>>>> fbb92e64
 
 type Address = NameType;
 
@@ -47,10 +42,7 @@
     match payload.get_type_tag() {
       maidsafe_types::PayloadTypeTag::ImmutableData => {
         let immutable_data : maidsafe_types::ImmutableData = payload.get_data();
-<<<<<<< HEAD
-=======
         let data_name = routing::types::array_as_vector(&immutable_data.name().get_id());
->>>>>>> fbb92e64
         if !self.db_.put_data(from, immutable_data.get_value().len() as u64) {
           return Err(routing::RoutingError::InvalidRequest);
         }
@@ -75,43 +67,6 @@
 
 }
 
-<<<<<<< HEAD
-
-#[cfg(test)]
-mod test {
-  extern crate cbor;
-  extern crate maidsafe_types;
-  extern crate routing;
-
-  use super::{MaidManager};
-  use maidsafe_types::*;
-  use routing::message_interface::MessageInterface;
-  use routing::types::{DhtId, generate_random_vec_u8};
-
-  #[test]
-  fn handle_put() {
-    let mut maid_manager = MaidManager::new();
-    let from = DhtId::generate_random();
-    let value = generate_random_vec_u8(1024);
-    let data = ImmutableData::new(value);
-    let payload = Payload::new(PayloadTypeTag::ImmutableData, &data);
-    let mut encoder = cbor::Encoder::from_memory();
-    let encode_result = encoder.encode(&[&payload]);
-    assert_eq!(encode_result.is_ok(), true);
-
-    let put_result = maid_manager.handle_put(&from, &(encoder.as_bytes().to_vec()));
-    assert_eq!(put_result.is_err(), false);
-    match put_result.ok().unwrap() {
-      routing::Action::SendOn(ref x) => {
-        assert_eq!(x.len(), 1);
-        assert_eq!(x[0].0, data.get_name().get_id().to_vec());
-      }
-      routing::Action::Reply(_) => panic!("Unexpected"),
-    }
-  }
-
-}
-=======
 //
 // #[cfg(test)]
 // mod test {
@@ -145,5 +100,4 @@
 //     }
 //   }
 //
-// }
->>>>>>> fbb92e64
+// }