// Copyright 2015 MaidSafe.net limited.
//
// This SAFE Network Software is licensed to you under (1) the MaidSafe.net Commercial License,
// version 1.0 or later, or (2) The General Public License (GPL), version 3, depending on which
// licence you accepted on initial access to the Software (the "Licences").
//
// By contributing code to the SAFE Network Software, or to this project generally, you agree to be
// bound by the terms of the MaidSafe Contributor Agreement, version 1.0.  This, along with the
// Licenses can be found in the root directory of this project at LICENSE, COPYING and CONTRIBUTOR.
//
// Unless required by applicable law or agreed to in writing, the SAFE Network Software distributed
// under the GPL Licence is distributed on an "AS IS" BASIS, WITHOUT WARRANTIES OR CONDITIONS OF ANY
// KIND, either express or implied.
//
// Please review the Licences for the specific language governing permissions and limitations
// relating to use of the SAFE Network Software.

#![allow(dead_code)]
use maidsafe_types;
use routing::NameType;
use routing::node_interface::{MethodCall};
use routing::error::{ResponseError, InterfaceError};
use routing::types::{MessageAction, GROUP_SIZE};
use chunk_store::ChunkStore;
use routing::sendable::Sendable;
use rustc_serialize::{Decodable, Decoder, Encodable, Encoder};
use cbor;

#[derive(RustcEncodable, RustcDecodable, PartialEq, Eq, Clone, Debug)]
pub struct VersionHandlerSendable {
    name: NameType,
    tag: u64,
    data: Vec<u8>,
}

impl VersionHandlerSendable {
    pub fn new(name: NameType, data: Vec<u8>) -> VersionHandlerSendable {
        VersionHandlerSendable {
            name: name,
            tag: 209, // FIXME : Change once the tag is freezed
            data: data,
        }
    }

    pub fn get_data(&self) -> &Vec<u8> {
        &self.data
    }
}
impl Sendable for VersionHandlerSendable {
    fn name(&self) -> NameType {
        self.name.clone()
    }

    fn type_tag(&self) -> u64 {
        self.tag.clone()
    }

    fn serialised_contents(&self) -> Vec<u8> {
        let mut e = cbor::Encoder::from_memory();
        e.encode(&[&self]).unwrap();
        e.into_bytes()
    }

    fn refresh(&self) -> bool {
        true
    }

    fn merge(&self, responses: Vec<Box<Sendable>>) -> Option<Box<Sendable>> {
        let mut tmp_wrapper: VersionHandlerSendable;
        let mut data: Vec<u64> = Vec::new();
        for value in responses {
            let mut d = cbor::Decoder::from_bytes(value.serialised_contents());
            tmp_wrapper = d.decode().next().unwrap().unwrap();
            for val in tmp_wrapper.get_data().iter() {
                data.push(*val as u64);
            }
        }
        assert!(data.len() < (GROUP_SIZE as usize + 1) / 2);
        Some(Box::new(VersionHandlerSendable::new(NameType([0u8;64]),
            vec![super::utils::median(&data) as u8])))
    }

}

pub struct VersionHandler {
  // TODO: This is assuming ChunkStore has the ability of handling mutable(SDV) data, and put is overwritable
  // If such assumption becomes in-valid, LruCache or Sqlite based persona specific database shall be used
  chunk_store_ : ChunkStore
}

impl VersionHandler {
  pub fn new() -> VersionHandler {
    // TODO adjustable max_disk_space
    VersionHandler { chunk_store_: ChunkStore::with_max_disk_usage(1073741824) }
  }

  pub fn handle_get(&self, name: NameType) ->Result<MessageAction, InterfaceError> {
    let data = self.chunk_store_.get(name);
    if data.len() == 0 {
      return Err(From::from(ResponseError::NoData));
    }
    Ok(MessageAction::Reply(data))
  }

  pub fn handle_put(&mut self, data : Vec<u8>) ->Result<MessageAction, InterfaceError> {
    let mut data_name : NameType;
    let mut d = cbor::Decoder::from_bytes(&data[..]);
    let payload: maidsafe_types::Payload = d.decode().next().unwrap().unwrap();
    match payload.get_type_tag() {
      maidsafe_types::PayloadTypeTag::StructuredData => {
        data_name = payload.get_data::<maidsafe_types::StructuredData>().name();
      }
       _ => return Err(From::from(ResponseError::InvalidRequest))
    }
    // the type_tag needs to be stored as well, ChunkStore::put is overwritable
    self.chunk_store_.put(data_name, data);
    return Err(InterfaceError::Abort);
  }

<<<<<<< HEAD
  pub fn retrieve_all_and_reset(&mut self) -> Vec<MethodCall> {
=======
  pub fn handle_account_transfer(&mut self, payload : maidsafe_types::Payload) {
      let version_handler_sendable : VersionHandlerSendable = payload.get_data();
      // TODO: Assuming the incoming merged entry has the priority and shall also be trusted first
      self.chunk_store_.delete(version_handler_sendable.name());
      self.chunk_store_.put(version_handler_sendable.name(), version_handler_sendable.get_data().clone());
  }

  pub fn retrieve_all_and_reset(&mut self) -> Vec<routing::node_interface::MethodCall> {
>>>>>>> dc01498a
       let names = self.chunk_store_.names();
       let mut actions = Vec::with_capacity(names.len());
       for name in names {
            let data = self.chunk_store_.get(name.clone());
            actions.push(MethodCall::Refresh {
                content: Box::new(VersionHandlerSendable::new(name, data)),
            });
       }
       self.chunk_store_ = ChunkStore::with_max_disk_usage(1073741824);
       actions
  }

}

#[cfg(test)]
mod test {
 use cbor;
 use maidsafe_types;
 use super::*;
 use maidsafe_types::*;
 use routing::types::*;
 use routing::error::InterfaceError;
 use routing::NameType;
 use routing::sendable::Sendable;

 #[test]
 fn handle_put_get() {
    let mut version_handler = VersionHandler::new();
    let name = NameType([3u8; 64]);
    let owner = NameType([4u8; 64]);
    let value = vec![NameType([5u8; 64]), NameType([6u8; 64])];
    let sdv = StructuredData::new(name, owner, value);
    let payload = Payload::new(PayloadTypeTag::StructuredData, &sdv);
    let mut encoder = cbor::Encoder::from_memory();
    let encode_result = encoder.encode(&[&payload]);
    assert_eq!(encode_result.is_ok(), true);

    let put_result = version_handler.handle_put(array_as_vector(encoder.as_bytes()));
    assert_eq!(put_result.is_err(), true);
    match put_result.err().unwrap() {
        InterfaceError::Abort => assert_eq!(true, true),
        _ => assert_eq!(true, false),
    }

    let data_name = NameType::new(sdv.name().0);
    let get_result = version_handler.handle_get(data_name);
    assert_eq!(get_result.is_err(), false);
    match get_result.ok().unwrap() {
        MessageAction::SendOn(_) => panic!("Unexpected"),
        MessageAction::Reply(x) => {
                let mut d = cbor::Decoder::from_bytes(x);
                let obj_after: Payload = d.decode().next().unwrap().unwrap();
                assert_eq!(obj_after.get_type_tag(), PayloadTypeTag::StructuredData);
                let sdv_after = obj_after.get_data::<maidsafe_types::StructuredData>();
                assert_eq!(sdv_after.name(), NameType([3u8;64]));
                assert_eq!(sdv_after.owner().unwrap(), NameType([4u8;64]));
                assert_eq!(sdv_after.value().len(), 2);
                assert_eq!(sdv_after.value()[0], NameType([5u8;64]));
                assert_eq!(sdv_after.value()[1], NameType([6u8;64]));
            }
        }
    }

    #[test]
    fn handle_account_transfer() {
        let name = NameType([3u8; 64]);
        let owner = NameType([4u8; 64]);
        let value = vec![NameType([5u8; 64]), NameType([6u8; 64])];
        let sdv = StructuredData::new(name.clone(), owner, value);

        let mut version_handler = VersionHandler::new();
        let payload = Payload::new(PayloadTypeTag::VersionHandlerAccountTransfer,
                                   &VersionHandlerSendable::new(name.clone(), sdv.serialised_contents()));
        version_handler.handle_account_transfer(payload);
        assert_eq!(version_handler.chunk_store_.has_chunk(name), true);
    }

    #[test]
    fn version_handler_sendable_serialisation() {
        let obj_before = super::VersionHandlerSendable::new(NameType([1u8;64]), vec![2,3,45,5]);

        let mut e = cbor::Encoder::from_memory();
        e.encode(&[&obj_before]).unwrap();

        let mut d = cbor::Decoder::from_bytes(e.as_bytes());
        let obj_after: super::VersionHandlerSendable = d.decode().next().unwrap().unwrap();

        assert_eq!(obj_before, obj_after);
    }


}<|MERGE_RESOLUTION|>--- conflicted
+++ resolved
@@ -117,9 +117,6 @@
     return Err(InterfaceError::Abort);
   }
 
-<<<<<<< HEAD
-  pub fn retrieve_all_and_reset(&mut self) -> Vec<MethodCall> {
-=======
   pub fn handle_account_transfer(&mut self, payload : maidsafe_types::Payload) {
       let version_handler_sendable : VersionHandlerSendable = payload.get_data();
       // TODO: Assuming the incoming merged entry has the priority and shall also be trusted first
@@ -127,8 +124,7 @@
       self.chunk_store_.put(version_handler_sendable.name(), version_handler_sendable.get_data().clone());
   }
 
-  pub fn retrieve_all_and_reset(&mut self) -> Vec<routing::node_interface::MethodCall> {
->>>>>>> dc01498a
+  pub fn retrieve_all_and_reset(&mut self) -> Vec<MethodCall> {
        let names = self.chunk_store_.names();
        let mut actions = Vec::with_capacity(names.len());
        for name in names {
